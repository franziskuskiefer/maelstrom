use super::treemath::TreeMathError;

/// The following test uses an old test vector that assumes an outdated version
/// of the treemath defined in the spec. In a few select cases, we should now
/// expect errors based on the new treemath.
#[test]
fn verify_binary_test_vector_treemath() {
    use crate::tree::treemath;
    use crate::tree::*;
    use std::fs::File;
    use std::io::Read;

    let mut file = File::open("test_vectors/tree_math.bin").unwrap();
    let mut buffer = Vec::new();
    file.read_to_end(&mut buffer).unwrap();

    let cursor = &mut Cursor::new(&buffer);

    let tree_size = LeafIndex::from(u32::decode(cursor).unwrap());

    let root: Vec<u32> = decode_vec(VecSize::VecU32, cursor).unwrap();
    let left: Vec<u32> = decode_vec(VecSize::VecU32, cursor).unwrap();
    let right: Vec<u32> = decode_vec(VecSize::VecU32, cursor).unwrap();
    let parent: Vec<u32> = decode_vec(VecSize::VecU32, cursor).unwrap();
    let sibling: Vec<u32> = decode_vec(VecSize::VecU32, cursor).unwrap();

    /// Take an index and entry of a test vector, as well as the result. If
    /// index and input are equal, this is an artefact of the old treemath and
    /// we have to expect the new treemath to raise an error.
    fn test_result(index: usize, input: u32, result: Result<NodeIndex, TreeMathError>) {
        if index != input as usize {
            assert!(result.is_ok());
            assert_eq!(NodeIndex::from(input), result.unwrap());
        } else {
            assert!(result.is_err());
        }
    }

    // Test if the `root` function is computed correctly according to the test
    // vector.
    for (i, &r) in root.iter().enumerate() {
        assert_eq!(NodeIndex::from(r), treemath::root(LeafIndex::from(i + 1)));
    }
    // Test if the `left` function is computed correctly according to the test
    // vector.
    for (i, &l) in left.iter().enumerate() {
        let result = treemath::left(NodeIndex::from(i));
        test_result(i, l, result);
    }
    // Test if the `right` function is computed correctly according to the test
    // vector.
    for (i, &r) in right.iter().enumerate() {
        let result = treemath::right(NodeIndex::from(i), tree_size);
        test_result(i, r, result);
    }
    // Test if the `parent` function is computed correctly according to the test
    // vector.
    for (i, &p) in parent.iter().enumerate() {
        let result = treemath::parent(NodeIndex::from(i), tree_size);
        test_result(i, p, result);
    }
    // Test if the `sibling` function is computed correctly according to the test
    // vector.
    for (i, &s) in sibling.iter().enumerate() {
        let result = treemath::sibling(NodeIndex::from(i), tree_size);
        test_result(i, s, result);
    }
    // There should be no other values in the test vector.
    assert_eq!(cursor.has_more(), false);
}

#[test]
fn test_tree_hash() {
    use crate::ciphersuite::*;
    use crate::creds::*;
    use crate::tree::*;

    fn create_identity(id: &[u8], ciphersuite_name: CiphersuiteName) -> KeyPackageBundle {
        let ciphersuite = Ciphersuite::new(ciphersuite_name);
        let signature_keypair = ciphersuite.new_signature_keypair();
<<<<<<< HEAD
        let identity = Identity::new(ciphersuite_name, id.to_vec());
        let credential = Credential::Basic(BasicCredential::from(&identity));
=======
        let identity = Identity::new(*ciphersuite, id.to_vec());
        let credential =
            Credential::from(MLSCredentialType::Basic(BasicCredential::from(&identity)));
>>>>>>> 9271608d
        let kbp = KeyPackageBundle::new(
            ciphersuite_name,
            signature_keypair.get_private_key(),
            credential,
            Vec::new(),
        );
        kbp
    }

    let ciphersuite_name = CiphersuiteName::MLS10_128_DHKEMX25519_AES128GCM_SHA256_Ed25519;
    let kbp = create_identity(b"Tree creator", ciphersuite_name);

    // Initialise tree
    let mut tree = RatchetTree::new(ciphersuite_name, kbp);
    let tree_hash = tree.compute_tree_hash();
    println!("Tree hash: {:?}", tree_hash);

    // Add 5 nodes to the tree.
    let mut nodes = Vec::new();
    for _ in 0..5 {
        nodes.push(create_identity(b"Tree creator", ciphersuite_name));
    }
    let key_packages: Vec<KeyPackage> = nodes.iter().map(|kbp| kbp.key_package.clone()).collect();
    let _ = tree.add_nodes(&key_packages);
    let tree_hash = tree.compute_tree_hash();
    println!("Tree hash: {:?}", tree_hash);
}<|MERGE_RESOLUTION|>--- conflicted
+++ resolved
@@ -78,14 +78,9 @@
     fn create_identity(id: &[u8], ciphersuite_name: CiphersuiteName) -> KeyPackageBundle {
         let ciphersuite = Ciphersuite::new(ciphersuite_name);
         let signature_keypair = ciphersuite.new_signature_keypair();
-<<<<<<< HEAD
         let identity = Identity::new(ciphersuite_name, id.to_vec());
-        let credential = Credential::Basic(BasicCredential::from(&identity));
-=======
-        let identity = Identity::new(*ciphersuite, id.to_vec());
         let credential =
             Credential::from(MLSCredentialType::Basic(BasicCredential::from(&identity)));
->>>>>>> 9271608d
         let kbp = KeyPackageBundle::new(
             ciphersuite_name,
             signature_keypair.get_private_key(),
